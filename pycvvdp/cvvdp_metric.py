--- conflicted
+++ resolved
@@ -319,21 +319,12 @@
                     else:
                         raise RuntimeError( 'Unknown padding method "{}"'.format(self.temp_padding) )
                 else:
-<<<<<<< HEAD
-                    # scroll the sliding window buffers by cur_block_N_frames frames
-                    # copy frame one by one to make sure these are copied in the right order
-                    for fi in range(fl-cur_block_N_frames):
-                        ind=fi+1
-                        sw_buf[0][:,:,fi:(fi+1),:,:] = sw_buf[0][:,:,ind:(ind+1),:,:]
-                        sw_buf[1][:,:,fi:(fi+1),:,:] = sw_buf[1][:,:,ind:(ind+1),:,:]
-=======
                     # scroll the sliding window buffers
                     # Tensor splicing leads to strange errors with videos; switching to torch.roll()
                     # sw_buf[0][:,:,0:-cur_block_N_frames,:,:] = sw_buf[0][:,:,cur_block_N_frames:,:,:]
                     # sw_buf[1][:,:,0:-cur_block_N_frames,:,:] = sw_buf[1][:,:,cur_block_N_frames:,:,:]
                     sw_buf[0] = torch.roll(sw_buf[0], shifts=-1, dims=2)
                     sw_buf[1] = torch.roll(sw_buf[1], shifts=-1, dims=2)
->>>>>>> 4c7b9006
 
                     for fi in range(cur_block_N_frames):
                         ind=fl+fi-1
