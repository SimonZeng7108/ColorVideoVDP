# Command-line interface for FovVideoVDP. 

import os, sys
import os.path
import argparse
import logging
#from natsort import natsorted
import glob
import ffmpeg
import numpy as np
import torch
import imageio.v2 as imageio

import pyfvvdp
from fvvdp_display_model import fvvdp_display_photometry
# from pyfvvdp.visualize_diff_map import visualize_diff_map
#from pytorch_msssim import SSIM
from utils import *

def expand_wildcards(filestrs):
    if not isinstance(filestrs, list):
        return [ filestrs ]
    files = []
    for filestr in filestrs:
        if "*" in filestr:
            curlist = glob.glob(filestr)
            files = files + curlist
        else:
            files.append(filestr)
    return files

# Save a numpy array as a video
def np2vid(np_srgb, vidfile, fps, verbose=False):

    N, H, W, C = np_srgb.shape
    if C == 1:
        np_srgb = np.concatenate([np_srgb]*3, -1)
    process = (
        ffmpeg
            .input('pipe:', format='rawvideo', pix_fmt='rgb24', s='{}x{}'.format(W, H), r=fps)
            .output(vidfile, pix_fmt='yuv420p', crf=10)
            .overwrite_output()
            .global_args( '-hide_banner')
            .global_args( '-loglevel', 'info' if verbose else 'quiet')
            .run_async(pipe_stdin=True)
    )
    for fid in range(N):
        process.stdin.write(
                (np_srgb[fid,...] * 255.0)
                .astype(np.uint8)
                .tobytes()
        )
    process.stdin.close()
    process.wait()

# Save a numpy array as an image
def np2img(np_srgb, imgfile):

    N, H, W, C = np_srgb.shape
    if C == 1:
        np_srgb = np.concatenate([np_srgb]*3, -1)

    if N>1:
        sys.exit("Expecting an image, found video")

    imageio.imwrite( imgfile, (np.clip(np_srgb,0.0,1.0)[0,...]*255.0).astype(np.uint8) )

# -----------------------------------
# Command-line Arguments
# -----------------------------------
def parse_args():
    parser = argparse.ArgumentParser(description="Evaluate FovVideoVDP on a set of videos")
    parser.add_argument("--test", type=str, nargs='+', required = False, help="list of test images/videos")
    parser.add_argument("--ref", type=str, nargs='+', required = False, help="list of reference images/videos")
    parser.add_argument("--gpu", type=int,  default=0, help="select which GPU to use (e.g. 0), default is GPU 0. Pass -1 to run on the CPU.")
    parser.add_argument("--heatmap", type=str, default="none", help="type of difference map (none, raw, threshold, supra-threshold)")
    parser.add_argument("--heatmap-dir", type=str, default=None, help="in which directory heatmaps should be stored (the default is the current directory)")
    parser.add_argument("--foveated", action='store_true', default=False, help="Run in a foveated mode (non-foveated is the default)")
    parser.add_argument("--display", type=str, default="standard_4k", help="display name, e.g. 'HTC Vive', or ? to print the list of models.")
    parser.add_argument("--display-models", type=str, default=None, help="A path to the JSON file with a list of display models")
    parser.add_argument("--nframes", type=int, default=-1, help="the number of video frames you want to compare")
    parser.add_argument("--quiet", action='store_true', default=False, help="Do not print any information but the final JOD value. Warning message will be still printed.")
    parser.add_argument("--verbose", action='store_true', default=False, help="Print out extra information.")
    parser.add_argument("--full-screen-resize", choices=['fast_bilinear', 'bilinear', 'bicubic', 'lanczos'], help="Both test and reference videos will be resized to match the full resolution of the display. Currently works only with videos.")
    parser.add_argument("--metrics", choices=['fvvdp', 'pu-psnr'], nargs='+', default=['fvvdp'], help='Select which metric(s) to run')
    args = parser.parse_args()
    return args

def main():
    args = parse_args()

    if args.quiet:
        log_level = logging.WARNING
    else:        
        log_level = logging.DEBUG if args.verbose else logging.INFO
        
    logging.basicConfig(format='[%(levelname)s] %(message)s', level=log_level)

    if args.display == "?":
        fvvdp_display_photometry.list_displays(args.display_models)
        return

    if args.test is None or args.ref is None:
        logging.error( "Paths to both test and reference content needs to be specified.")
        return

    if args.gpu >= 0 and torch.cuda.is_available():
        device = torch.device('cuda:' + str(args.gpu))
    else:
        device = torch.device('cpu')

    logging.info("Running on device: " + str(device))

    # heatmap_types = {
    #     "threshold"   : {"scale" : 1.000, "colormap_type": "trichromatic"},
    #     "supra-threshold" : {"scale" : 0.333, "colormap_type": "dichromatic"},
    # }
    heatmap_types = ["raw", "threshold", "supra-threshold"]

    if args.heatmap == "none":
        args.heatmap = None

    if args.heatmap:
        if not args.heatmap in heatmap_types:
            logging.error( 'The recognized heatmap types are: "none", "raw", "threshold" and "supra-threshold"' )
            sys.exit()

        do_heatmap = True
    else:
        do_heatmap = False

    args.test = expand_wildcards(args.test)
    args.ref = expand_wildcards(args.ref)    

    N_test = len(args.test)
    N_ref = len(args.ref)

    if N_test==0:
        logging.error( "No test images/videos found." )
        sys.exit()

    if N_ref==0:
        logging.error( "No reference images/videos found." )
        sys.exit()

    if N_test != N_ref and N_test != 1 and N_ref != 1:
        logging.error( "Pass the same number of reference and test sources, or a single reference (to be used with all test sources), or a single test (to be used with all reference sources)." )
        sys.exit()

    for mm in args.metrics:
        if mm == 'fvvdp':
            metric = pyfvvdp.fvvdp( display_name=args.display, foveated=args.foveated, heatmap=args.heatmap, device=device, display_models=args.display_models )
            if args.verbose:
                metric.display_photometry.print()

            logging.info( 'When reporting metric results, please include the following information:' )

<<<<<<< HEAD
    if args.display.startswith('standard_'):
        #append this if are using one of the standard displays
        standard_str = ', (' + args.display + ')'
    else:
        standard_str = ''
    fv_mode = 'foveated' if args.foveated else 'non-foveated'
    logging.info( '"FovVideoVDP v{}, {:.4g} [pix/deg], Lpeak={:.5g}, Lblack={:.4g} [cd/m^2], {}{}"'.format(fv.version, fv.pix_per_deg, fv.display_photometry.get_peak_luminance(), fv.display_photometry.get_black_level(), fv_mode, standard_str) )

    for kk in range( max(N_test, N_ref) ):
        test_file = args.test[min(kk,N_test-1)]
        ref_file = args.ref[min(kk,N_ref-1)]
        logging.info("Predicting the quality of '" + test_file + "' compared to '" + ref_file + "' ...")
        vs = pyfvvdp.fvvdp_video_source_file( test_file, ref_file, display_photometry=fv.display_photometry, full_screen_resize=args.full_screen_resize, resize_resolution=fv.display_geometry.resolution, frames=args.nframes )

        Q_jod, stats = fv.predict_video_source(vs)
        if args.quiet:                
            print( "{Q_jod:0.4f}".format(Q_jod=Q_jod) )
        else:
            print( "Q_JOD={Q_jod:0.4f}".format(Q_jod=Q_jod) )

        if do_heatmap:
            # diff_type = heatmap_types[args.heatmap]
            # heatmap = stats["heatmap"] * diff_type["scale"]
            # diff_map_viz = visualize_diff_map(heatmap, context_image=ref_vid_luminance, colormap_type=diff_type["colormap_type"])
            out_dir = "." if args.heatmap_dir is None else args.heatmap_dir
            os.makedirs(out_dir, exist_ok=True)
            base, ext = os.path.splitext(os.path.basename(test_file))            
            if stats["heatmap"].shape[2]>1: # if it is a video
                dest_name = os.path.join(out_dir, base + "_heatmap.mp4")
                logging.info("Writing heat map '" + dest_name + "' ...")
                np2vid(torch.squeeze(stats["heatmap"].permute((2,3,4,1,0)), dim=4).cpu().numpy(), dest_name, vs.get_frames_per_second(), args.verbose)
=======
            if args.display.startswith('standard_'):
                #append this if are using one of the standard displays
                standard_str = ', (' + args.display + ')'
            else:
                standard_str = ''
            fv_mode = 'foveated' if args.foveated else 'non-foveated'
            logging.info( '"FovVideoVDP v{}, {:.4g} [pix/deg], Lpeak={:.5g}, Lblack={:.4g} [cd/m^2], {}{}"'.format(metric.version, metric.pix_per_deg, metric.display_photometry.get_peak_luminance(), metric.display_photometry.get_black_level(), fv_mode, standard_str) )
        elif mm == 'pu-psnr':
            if args.heatmap:
                logging.warning( f'Skipping heatmap as it is not supported by {mm}' )
            if args.foveated:
                logging.warning( f'Foveated mode is not supported by {mm}' )
            fv_mode = 'non-foveated'
            metric = pyfvvdp.pu_psnr( display_name=args.display, foveated=args.foveated, heatmap=False, device=device, display_models=args.display_models )

        for kk in range( max(N_test, N_ref) ):
            test_file = args.test[min(kk,N_test-1)]
            ref_file = args.ref[min(kk,N_ref-1)]
            logging.info(f"Predicting the quality of '{test_file}' compared to '{ref_file}' using metric {mm} ...")
            vs = pyfvvdp.fvvdp_video_source_file( test_file, ref_file, display_models=args.display_models, display_photometry=args.display, full_screen_resize=args.full_screen_resize, resize_resolution=metric.display_geometry.resolution, frames=args.nframes )

            Q_jod, stats = metric.predict_video_source(vs)
            if args.quiet:
                print( "{Q_jod:0.4f}".format(Q_jod=Q_jod) )
>>>>>>> bb6aa4f9
            else:
                print( "Q_JOD={Q_jod:0.4f}".format(Q_jod=Q_jod) )

            if do_heatmap:
                # diff_type = heatmap_types[args.heatmap]
                # heatmap = stats["heatmap"] * diff_type["scale"]
                # diff_map_viz = visualize_diff_map(heatmap, context_image=ref_vid_luminance, colormap_type=diff_type["colormap_type"])
                out_dir = "." if args.heatmap_dir is None else args.heatmap_dir
                os.makedirs(out_dir, exist_ok=True)
                base, ext = os.path.splitext(os.path.basename(test_file))            
                if stats["heatmap"].shape[2]>1: # if it is a video
                    dest_name = os.path.join(out_dir, base + "_heatmap.mp4")
                    logging.info("Writing heat map '" + dest_name + "' ...")
                    np2vid(torch.squeeze(stats["heatmap"].permute((2,3,4,1,0)), dim=4).cpu().numpy(), dest_name, vs.get_frames_per_second(), args.verbose)
                else:
                    dest_name = os.path.join(out_dir, base + "_heatmap.png")
                    logging.info("Writing heat map '" + dest_name + "' ...")
                    np2img(torch.squeeze(stats["heatmap"].permute((2,3,4,1,0)), dim=4).cpu().numpy(), dest_name)
                    
                del stats

    #     del test_vid
    #     torch.cuda.empty_cache()

if __name__ == '__main__':
    main()<|MERGE_RESOLUTION|>--- conflicted
+++ resolved
@@ -155,39 +155,6 @@
 
             logging.info( 'When reporting metric results, please include the following information:' )
 
-<<<<<<< HEAD
-    if args.display.startswith('standard_'):
-        #append this if are using one of the standard displays
-        standard_str = ', (' + args.display + ')'
-    else:
-        standard_str = ''
-    fv_mode = 'foveated' if args.foveated else 'non-foveated'
-    logging.info( '"FovVideoVDP v{}, {:.4g} [pix/deg], Lpeak={:.5g}, Lblack={:.4g} [cd/m^2], {}{}"'.format(fv.version, fv.pix_per_deg, fv.display_photometry.get_peak_luminance(), fv.display_photometry.get_black_level(), fv_mode, standard_str) )
-
-    for kk in range( max(N_test, N_ref) ):
-        test_file = args.test[min(kk,N_test-1)]
-        ref_file = args.ref[min(kk,N_ref-1)]
-        logging.info("Predicting the quality of '" + test_file + "' compared to '" + ref_file + "' ...")
-        vs = pyfvvdp.fvvdp_video_source_file( test_file, ref_file, display_photometry=fv.display_photometry, full_screen_resize=args.full_screen_resize, resize_resolution=fv.display_geometry.resolution, frames=args.nframes )
-
-        Q_jod, stats = fv.predict_video_source(vs)
-        if args.quiet:                
-            print( "{Q_jod:0.4f}".format(Q_jod=Q_jod) )
-        else:
-            print( "Q_JOD={Q_jod:0.4f}".format(Q_jod=Q_jod) )
-
-        if do_heatmap:
-            # diff_type = heatmap_types[args.heatmap]
-            # heatmap = stats["heatmap"] * diff_type["scale"]
-            # diff_map_viz = visualize_diff_map(heatmap, context_image=ref_vid_luminance, colormap_type=diff_type["colormap_type"])
-            out_dir = "." if args.heatmap_dir is None else args.heatmap_dir
-            os.makedirs(out_dir, exist_ok=True)
-            base, ext = os.path.splitext(os.path.basename(test_file))            
-            if stats["heatmap"].shape[2]>1: # if it is a video
-                dest_name = os.path.join(out_dir, base + "_heatmap.mp4")
-                logging.info("Writing heat map '" + dest_name + "' ...")
-                np2vid(torch.squeeze(stats["heatmap"].permute((2,3,4,1,0)), dim=4).cpu().numpy(), dest_name, vs.get_frames_per_second(), args.verbose)
-=======
             if args.display.startswith('standard_'):
                 #append this if are using one of the standard displays
                 standard_str = ', (' + args.display + ')'
@@ -212,7 +179,6 @@
             Q_jod, stats = metric.predict_video_source(vs)
             if args.quiet:
                 print( "{Q_jod:0.4f}".format(Q_jod=Q_jod) )
->>>>>>> bb6aa4f9
             else:
                 print( "Q_JOD={Q_jod:0.4f}".format(Q_jod=Q_jod) )
 
