--- conflicted
+++ resolved
@@ -162,11 +162,7 @@
         test_file = args.test[min(kk,N_test-1)]
         ref_file = args.ref[min(kk,N_ref-1)]
         logging.info("Predicting the quality of '" + test_file + "' compared to '" + ref_file + "' ...")
-<<<<<<< HEAD
-        vs = pyfvvdp.fvvdp_video_source_file( test_file, ref_file, resize_fn=args.resize_fn )
-=======
-        vs = pyfvvdp.fvvdp_video_source_file( test_file, ref_file, display_photometry=args.display )
->>>>>>> 0f3c838f
+        vs = pyfvvdp.fvvdp_video_source_file( test_file, ref_file, display_photometry=args.display, resize_fn=args.resize_fn )
         Q_jod, stats = fv.predict_video_source(vs)
         if args.quiet:                
             print( "{Q_jod:0.4f}".format(Q_jod=Q_jod) )
